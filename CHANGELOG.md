--- conflicted
+++ resolved
@@ -10,13 +10,10 @@
 - Contributor Section in README.md
   
 ## [0.1.3] - 2023-10-25
+
 - Better local dev logging options
 
-<<<<<<< HEAD
-- better local dev logging options
 
-=======
->>>>>>> 1af62f7d
 ## [0.1.2] - 2023-10-25
 - ESM support
   
